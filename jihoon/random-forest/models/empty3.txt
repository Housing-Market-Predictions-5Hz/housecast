<<<<<<< HEAD
print('it works')
=======
import numpy as np
import pandas as pd
import matplotlib.pyplot as plt
import seaborn as sns
from sklearn.ensemble import RandomForestClassifier, RandomForestRegressor
from sklearn.model_selection import train_test_split, GridSearchCV, cross_val_score
from sklearn.metrics import accuracy_score, precision_score, recall_score, f1_score, confusion_matrix
from sklearn.metrics import mean_squared_error, r2_score, mean_absolute_error
import joblib
import os

class RandomForestModel:
    """
    A wrapper class for Random Forest models with functionality for training,
    evaluating, and making predictions for both classification and regression tasks.
    """
    
    def __init__(self, model_type='classifier', n_estimators=100, random_state=42, **kwargs):
        """
        Initialize the Random Forest model.
        
        Parameters:
        -----------
        model_type : str, default='classifier'
            Type of random forest model ('classifier' or 'regressor')
        n_estimators : int, default=100
            Number of trees in the forest
        random_state : int, default=42
            Random seed for reproducibility
        **kwargs : 
            Additional parameters to pass to the model constructor
        """
        self.model_type = model_type
        self.n_estimators = n_estimators
        self.random_state = random_state
        self.kwargs = kwargs
        self.model = None
        self.feature_importances = None
        
        # Initialize the appropriate model type
        if model_type == 'classifier':
            self.model = RandomForestClassifier(n_estimators=n_estimators, 
                                               random_state=random_state, 
                                               **kwargs)
        elif model_type == 'regressor':
            self.model = RandomForestRegressor(n_estimators=n_estimators, 
                                              random_state=random_state, 
                                              **kwargs)
        else:
            raise ValueError("model_type must be either 'classifier' or 'regressor'")
    
    def train(self, X, y, test_size=0.2, random_state=None):
        """
        Train the random forest model and return the training and test sets.
        
        Parameters:
        -----------
        X : array-like
            Features matrix
        y : array-like
            Target vector
        test_size : float, default=0.2
            Proportion of the dataset to include in the test split
        random_state : int, default=None
            Random seed for the train/test split
            
        Returns:
        --------
        X_train, X_test, y_train, y_test : ndarray
            Train and test splits
        """
        # Split the data
        X_train, X_test, y_train, y_test = train_test_split(
            X, y, test_size=test_size, random_state=random_state or self.random_state
        )
        
        # Train the model
        self.model.fit(X_train, y_train)
        
        # Store feature importances
        self.feature_importances = pd.DataFrame(
            {'feature': X.columns if hasattr(X, 'columns') else [f'feature_{i}' for i in range(X.shape[1])],
             'importance': self.model.feature_importances_}
        ).sort_values('importance', ascending=False)
        
        return X_train, X_test, y_train, y_test
    
    def evaluate(self, X_test, y_test):
        """
        Evaluate the model performance.
        
        Parameters:
        -----------
        X_test : array-like
            Test features
        y_test : array-like
            Test targets
            
        Returns:
        --------
        dict
            Dictionary with evaluation metrics
        """
        y_pred = self.model.predict(X_test)
        
        if self.model_type == 'classifier':
            # For classification tasks
            accuracy = accuracy_score(y_test, y_pred)
            
            # Try to get other metrics if applicable (for binary/multiclass)
            try:
                precision = precision_score(y_test, y_pred, average='weighted')
                recall = recall_score(y_test, y_pred, average='weighted')
                f1 = f1_score(y_test, y_pred, average='weighted')
                
                # Compute confusion matrix
                cm = confusion_matrix(y_test, y_pred)
                
                metrics = {
                    'accuracy': accuracy,
                    'precision': precision,
                    'recall': recall,
                    'f1_score': f1,
                    'confusion_matrix': cm
                }
            except:
                # Fallback if some metrics can't be computed
                metrics = {'accuracy': accuracy}
                
        else:
            # For regression tasks
            mse = mean_squared_error(y_test, y_pred)
            rmse = np.sqrt(mse)
            mae = mean_absolute_error(y_test, y_pred)
            r2 = r2_score(y_test, y_pred)
            
            metrics = {
                'mse': mse,
                'rmse': rmse,
                'mae': mae,
                'r2_score': r2
            }
            
        return metrics
    
    def hyperparameter_tuning(self, X, y, param_grid, cv=5, scoring=None):
        """
        Perform hyperparameter tuning using GridSearchCV.
        
        Parameters:
        -----------
        X : array-like
            Features matrix
        y : array-like
            Target vector
        param_grid : dict
            Dictionary with hyperparameters names as keys and lists of parameter settings
        cv : int, default=5
            Number of cross-validation folds
        scoring : str, default=None
            Scoring metric to use. If None, uses default scoring ('accuracy' for classifier, 'r2' for regressor)
            
        Returns:
        --------
        dict
            Dictionary with best parameters and CV results
        """
        if scoring is None:
            scoring = 'accuracy' if self.model_type == 'classifier' else 'r2'
            
        grid_search = GridSearchCV(self.model, param_grid, cv=cv, scoring=scoring, n_jobs=-1)
        grid_search.fit(X, y)
        
        # Update the model with the best estimator
        self.model = grid_search.best_estimator_
        
        return {
            'best_params': grid_search.best_params_,
            'best_score': grid_search.best_score_,
            'cv_results': grid_search.cv_results_
        }
    
    def predict(self, X):
        """
        Make predictions using the trained model.
        
        Parameters:
        -----------
        X : array-like
            Features to predict on
            
        Returns:
        --------
        array-like
            Predictions
        """
        if self.model is None:
            raise ValueError("Model has not been trained yet. Call the train method first.")
            
        return self.model.predict(X)
    
    def predict_proba(self, X):
        """
        Get probability estimates (only for classification).
        
        Parameters:
        -----------
        X : array-like
            Features to predict on
            
        Returns:
        --------
        array-like
            Probability estimates
        """
        if self.model_type != 'classifier':
            raise ValueError("predict_proba is only available for classification models")
            
        if self.model is None:
            raise ValueError("Model has not been trained yet. Call the train method first.")
            
        return self.model.predict_proba(X)
    
    def plot_feature_importance(self, top_n=10, figsize=(10, 6)):
        """
        Plot feature importances.
        
        Parameters:
        -----------
        top_n : int, default=10
            Number of top features to show
        figsize : tuple, default=(10, 6)
            Figure size
            
        Returns:
        --------
        matplotlib.figure.Figure
            The created figure
        """
        if self.feature_importances is None:
            raise ValueError("Feature importances not available. Train the model first.")
            
        plt.figure(figsize=figsize)
        sns.barplot(
            x='importance', 
            y='feature', 
            data=self.feature_importances.head(top_n)
        )
        plt.title(f'Top {top_n} Feature Importances')
        plt.tight_layout()
        
        return plt.gcf()
    
    def save_model(self, filepath):
        """
        Save the trained model to disk.
        
        Parameters:
        -----------
        filepath : str
            Path to save the model to
        """
        if self.model is None:
            raise ValueError("Model has not been trained yet. Call the train method first.")
            
        # Create directory if it doesn't exist
        os.makedirs(os.path.dirname(filepath), exist_ok=True)
        
        # Save the model
        joblib.dump(self.model, filepath)
        print(f"Model saved to {filepath}")
    
    @classmethod
    def load_model(cls, filepath):
        """
        Load a trained model from disk.
        
        Parameters:
        -----------
        filepath : str
            Path to load the model from
            
        Returns:
        --------
        RandomForestModel
            Instance with loaded model
        """
        # Determine model type based on loaded model
        loaded_model = joblib.load(filepath)
        
        if isinstance(loaded_model, RandomForestClassifier):
            model_type = 'classifier'
        elif isinstance(loaded_model, RandomForestRegressor):
            model_type = 'regressor'
        else:
            raise ValueError("Loaded model is not a RandomForestClassifier or RandomForestRegressor")
        
        # Create instance and assign the loaded model
        instance = cls(model_type=model_type)
        instance.model = loaded_model
        
        print(f"Model loaded from {filepath}")
        return instance


# Example usage
if __name__ == "__main__":
    # Sample data (replace with actual data loading)
    # For classification
    from sklearn.datasets import load_iris
    
    # Load sample dataset
    iris = load_iris()
    X = pd.DataFrame(iris.data, columns=iris.feature_names)
    y = iris.target
    
    # Initialize and train the model
    rf_model = RandomForestModel(model_type='classifier', n_estimators=100, max_depth=5)
    X_train, X_test, y_train, y_test = rf_model.train(X, y, test_size=0.3)
    
    # Evaluate the model
    metrics = rf_model.evaluate(X_test, y_test)
    print("Classification Metrics:")
    for metric, value in metrics.items():
        if metric != 'confusion_matrix':
            print(f"{metric}: {value:.4f}")
    
    # Plot feature importance
    rf_model.plot_feature_importance()
    plt.show()
    
    # Hyperparameter tuning example
    param_grid = {
        'n_estimators': [50, 100, 150],
        'max_depth': [None, 10, 20],
        'min_samples_split': [2, 5, 10]
    }
    
    # Uncomment to run hyperparameter tuning (can be time-consuming)
    # tuning_results = rf_model.hyperparameter_tuning(X, y, param_grid)
    # print(f"Best parameters: {tuning_results['best_params']}")
    
    # Save the model
    # rf_model.save_model('models/random_forest_iris.joblib')
    
    print("\nRandom Forest model implementation complete!") 
>>>>>>> 4969ad53
<|MERGE_RESOLUTION|>--- conflicted
+++ resolved
@@ -1,6 +1,3 @@
-<<<<<<< HEAD
-print('it works')
-=======
 import numpy as np
 import pandas as pd
 import matplotlib.pyplot as plt
@@ -346,5 +343,4 @@
     # Save the model
     # rf_model.save_model('models/random_forest_iris.joblib')
     
-    print("\nRandom Forest model implementation complete!") 
->>>>>>> 4969ad53
+    print("\nRandom Forest model implementation complete!") 